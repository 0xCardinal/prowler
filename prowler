#!/bin/bash

# Prowler is a tool that provides automate auditing and hardening guidance of an AWS account.
# It is based on AWS-CLI commands. It follows guidelines present in the CIS Amazon
# Web Services Foundations Benchmark at:
# https://d0.awsstatic.com/whitepapers/compliance/AWS_CIS_Foundations_Benchmark.pdf

# This work is licensed under a Creative Commons Attribution-NonCommercial-ShareAlike 4.0
# International Public License. The link to the license terms can be found at
# https://creativecommons.org/licenses/by-nc-sa/4.0/legalcode
#
# Author: Toni de la Fuente - @ToniBlyx / Alfresco Software Inc.

# Prowler - Iron Maiden
#
# Walking through the city, looking oh so pretty
# I've just got to find my way
# See the ladies flashing
# All there legs and lashes
# I've just got to find my way...

# Exit if a pipeline results in an error.
# set -ue
# set -o pipefail
# set -vx
# Exits if any error is found
# set -e

OPTRED="[1;31m"
OPTNORMAL="[0;39m"

# Set the defaults for these getopts variables
PROFILE="default"
REGION="us-east-1"
FILTERREGION=""
MAXITEMS=100
MONOCHROME=0
MODE="text"
SEP=','
KEEPCREDREPORT=0


# Command usage menu
usage(){
  echo "
USAGE:
      `basename $0` -p <profile> -r <region> [ -h ]
  Options:
      -p <profile>        specify your AWS profile to use (i.e.: default)
      -r <region>         specify an AWS region to direct API requests to (i.e.: us-east-1)
      -c <checknum>       specify a check number or group from the AWS CIS benchmark (i.e.: check11 for check 1.1, check3 for entire section 3 or level1 for CIS Level 1 Profile Definitions)
      -f <filterregion>   specify an AWS region to run checks against (i.e.: us-west-1)
      -m <maxitems>       specify the maximum number of items to return for long-running requests (default: 100)
      -M <mode>           output mode: text (default), mono, csv (separator is \"${SEP}\"; data is on stdout; progress on stderr)
      -k                  keep the credential report
      -h                  this help
  "
  exit
}

while getopts ":hkp:r:c:f:m:M:" OPTION; do
   case $OPTION in
     h )
        usage
        exit 1
        ;;
     k )
        KEEPCREDREPORT=1
        ;;
     p )
        PROFILE=$OPTARG
        ;;
     r )
        REGION=$OPTARG
        ;;
     c )
        CHECKNUMBER=$OPTARG
        ;;
     f )
        FILTERREGION=$OPTARG
        ;;
     m )
        MAXITEMS=$OPTARG
        ;;
     M )
        MODE=$OPTARG
        ;;
     : )
        echo ""
        echo "$OPTRED ERROR!$OPTNORMAL  -$OPTARG requires an argument"
        usage
        exit 1
        ;;
     ? )
        echo ""
        echo "$OPTRED ERROR!$OPTNORMAL Invalid option"
        usage
        exit 1
        ;;
   esac
done

if [[ $MODE != "mono" && $MODE != "text" && $MODE != "csv" ]]; then
  echo ""
  echo "$OPTRED ERROR!$OPTNORMAL Invalid output mode.  Choose text, mono, or csv."
  usage
  exit 1
fi

if [[ $MODE == "mono" || $MODE == "csv" ]]; then
  MONOCHROME=1
fi

if [[ $MONOCHROME -eq 1 ]]; then
  # Colors
  NORMAL=''
  WARNING=''          # Bad (red)
  SECTION=''          # Section (yellow)
  NOTICE=''           # Notice (yellow)
  OK=''               # Ok (green)
  BAD=''              # Bad (red)
  CYAN=''
  BLUE=''
  BROWN=''
  DARKGRAY=''
  GRAY=''
  GREEN=''
  MAGENTA=''
  PURPLE=''
  RED=''
  YELLOW=''
  WHITE=''
else
  # Colors
  # NOTE: Your editor may NOT show the 0x1b / escape character left of the '['
  NORMAL="[0;39m"
  WARNING="[1;33m"          # Bad (red)
  SECTION="[1;33m"          # Section (yellow)
  NOTICE="[1;33m"           # Notice (yellow)
  OK="[1;32m"               # Ok (green)
  BAD="[1;31m"              # Bad (red)
  CYAN="[0;36m"
  BLUE="[0;34m"
  BROWN="[0;33m"
  DARKGRAY="[0;30m"
  GRAY="[0;37m"
  GREEN="[1;32m"
  MAGENTA="[1;35m"
  PURPLE="[0;35m"
  RED="[1;31m"
  YELLOW="[1;33m"
  WHITE="[1;37m"
fi

SCRIPT_START_TIME=$( date -u +"%Y-%m-%dT%H:%M:%S%z" )

# Functions to manage dates depending on OS
if [[ "$OSTYPE" == "linux-gnu" ]]; then
  # function to compare in days, usage how_older_from_today date
  # date format %Y-%m-%d
  how_older_from_today()
    {
      DATE_TO_COMPARE=$1
      TODAY_IN_DAYS=$(date -d "$(date +%Y-%m-%d)" +%s)
      DATE_FROM_IN_DAYS=$(date -d $DATE_TO_COMPARE +%s)
      DAYS_SINCE=$((($TODAY_IN_DAYS - $DATE_FROM_IN_DAYS )/60/60/24))
      echo $DAYS_SINCE
    }
  # function to convert from timestamp to date, usage timestamp_to_date timestamp
  # output date format %Y-%m-%d
  timestamp_to_date()
    {
      # remove fractions of a second
      TIMESTAMP_TO_CONVERT=$(echo $1 | cut -f1 -d".")
      OUTPUT_DATE=$(date -d @$TIMESTAMP_TO_CONVERT +'%Y-%m-%d')
      echo $OUTPUT_DATE
    }
  decode_report()
    {
      base64 -d
    }
elif [[ "$OSTYPE" == "darwin"* ]]; then
  # BSD/OSX commands compatibility
  how_older_from_today()
      {
        DATE_TO_COMPARE=$1
        TODAY_IN_DAYS=$(date +%s)
        DATE_FROM_IN_DAYS=$(date -jf %Y-%m-%d $DATE_TO_COMPARE +%s)
        DAYS_SINCE=$((($TODAY_IN_DAYS - $DATE_FROM_IN_DAYS )/60/60/24))
        echo $DAYS_SINCE
      }
  timestamp_to_date()
    {
      # remove fractions of a second
      TIMESTAMP_TO_CONVERT=$(echo $1 | cut -f1 -d".")
      OUTPUT_DATE=$(date -r $TIMESTAMP_TO_CONVERT +'%Y-%m-%d')
      echo $OUTPUT_DATE
    }
  decode_report()
    {
      base64 -D
    }
elif [[ "$OSTYPE" == "cygwin" ]]; then
  # POSIX compatibility layer and Linux environment emulation for Windows
  how_older_from_today()
      {
        DATE_TO_COMPARE=$1
        TODAY_IN_DAYS=$(date -d "$(date +%Y-%m-%d)" +%s)
        DATE_FROM_IN_DAYS=$(date -d $DATE_TO_COMPARE +%s)
        DAYS_SINCE=$((($TODAY_IN_DAYS - $DATE_FROM_IN_DAYS )/60/60/24))
        echo $DAYS_SINCE
      }
  timestamp_to_date()
    {
      # remove fractions of a second
      TIMESTAMP_TO_CONVERT=$(echo $1 | cut -f1 -d".")
      OUTPUT_DATE=$(date -d @$TIMESTAMP_TO_CONVERT +'%Y-%m-%d')
      echo $OUTPUT_DATE
    }
  decode_report()
    {
      base64 -d
    }
else
      echo "Unknown Operating System"
      exit
fi

if [[ ! -f ~/.aws/credentials ]]; then
  echo -e "\n$RED ERROR!$NORMAL AWS credentials file not found (~/.aws/credentials). Run 'aws configure' first. \n"
  return 1
fi

# AWS-CLI variables
AWSCLI=$(which aws)
if [ -z "${AWSCLI}" ]; then
  echo -e "\n$RED ERROR!$NORMAL AWS-CLI (aws command) not found. Make sure it is installed correctly and in your \$PATH\n"
  exit
fi

# if this script runs in an AWS instance
# INSTANCE_PROFILE=$(curl http://169.254.169.254/latest/meta-data/iam/security-credentials/)
# AWS_ACCESS_KEY_ID=$(curl http://169.254.169.254/latest/meta-data/iam/security-credentials/${INSTANCE_PROFILE} | grep AccessKeyId | cut -d':' -f2 | sed 's/[^0-9A-Z]*//g')
# AWS_SECRET_ACCESS_KEY_ID=$(curl http://169.254.169.254/latest/meta-data/iam/security-credentials/${INSTANCE_PROFILE} | grep SecretAccessKey | cut -d':' -f2 | sed 's/[^0-9A-Za-z/+=]*//g')
# AWS_ACCESS_KEY_ID=${AWS_ACCESS_KEY_ID}
# AWS_SECRET_ACCESS_KEY=${AWS_SECRET_ACCESS_KEY_ID}

TITLE_ID=""
TITLE_TEXT="CALLER ERROR - UNSET TITLE"
## Output formatting functions
textOK(){
  if [[ $MODE == "csv" ]]; then
    if [[ $2 ]]; then
      REPREGION=$2
    else
      REPREGION=$REGION
    fi
    echo "$PROFILE${SEP}$ACCOUNT_NUM${SEP}$REPREGION${SEP}$TITLE_ID${SEP}PASS${SEP}$ITEM_SCORED${SEP}$ITEM_LEVEL${SEP}$TITLE_TEXT${SEP}$1"
  else
    echo "      $OK OK! $NORMAL $1"
  fi
}

textNotice(){
  if [[ $MODE == "csv" ]]; then
    if [[ $2 ]]; then
      REPREGION=$2
    else
      REPREGION=$REGION
    fi
    echo "$PROFILE${SEP}$ACCOUNT_NUM${SEP}$REPREGION${SEP}$TITLE_ID${SEP}INFO${SEP}$ITEM_SCORED${SEP}$ITEM_LEVEL${SEP}$TITLE_TEXT${SEP}$1"
  else
    echo "      $NOTICE INFO! $1 $NORMAL"
  fi
}

textWarn(){
  if [[ $MODE == "csv" ]]; then
    if [[ $2 ]]; then
      REPREGION=$2
    else
      REPREGION=$REGION
    fi
    echo "$PROFILE${SEP}$ACCOUNT_NUM${SEP}$REPREGION${SEP}$TITLE_ID${SEP}WARNING${SEP}$ITEM_SCORED${SEP}$ITEM_LEVEL${SEP}$TITLE_TEXT${SEP}$1"
  else
    echo "      $BAD WARNING! $1 $NORMAL"
  fi
}

textTitle(){
  TITLE_ID=$1
  TITLE_TEXT=$2

  case "$3" in
    0|No|NOT_SCORED)
      ITEM_SCORED="Not Scored"
      ;;
    1|Yes|SCORED)
      ITEM_SCORED="Scored"
      ;;
    *)
      ITEM_SCORED="Unspecified"
      ;;
  esac

  case "$4" in
    LEVEL1)  ITEM_LEVEL="Level 1";;
    LEVEL2)  ITEM_LEVEL="Level 2";;
    EXTRA)   ITEM_LEVEL="Extra";;
    SUPPORT) ITEM_LEVEL="Support";;
    *)       ITEM_LEVEL="Unspecified or Invalid";;
  esac

  if [[ $MODE == "csv" ]]; then
      >&2 echo "$TITLE_ID $TITLE_TEXT"
  else
    if [[ $ITEM_SCORED == "Scored" ]]; then
      echo -e "\n$BLUE $TITLE_ID $NORMAL $TITLE_TEXT"
    else
      echo -e "\n$PURPLE $TITLE_ID  $TITLE_TEXT $NORMAL"
    fi
  fi
}

printCsvHeader() {
  >&2 echo ""
  >&2 echo "Generating \"${SEP}\" delimited report on stdout for profile $PROFILE, account $ACCOUNT_NUM"
      echo "PROFILE${SEP}ACCOUNT_NUM${SEP}REGION${SEP}TITLE_ID${SEP}RESULT${SEP}SCORED${SEP}LEVEL${SEP}TITLE_TEXT${SEP}NOTES"
}

prowlerBanner() {
  echo -e "$CYAN                          _"
  echo -e "  _ __  _ __ _____      _| | ___ _ __"
  echo -e " | '_ \| '__/ _ \ \ /\ / / |/ _ \ '__|"
  echo -e " | |_) | | | (_) \ V  V /| |  __/ |"
  echo -e " | .__/|_|  \___/ \_/\_/ |_|\___|_|"
  echo -e " |_|$NORMAL$BLUE CIS based AWS Account Hardening Tool$NORMAL\n"
  echo -e "$YELLOW Date: $(date)"
}

# Get whoami in AWS, who is the user running this shell script
getWhoami(){
  ACCOUNT_NUM=$($AWSCLI sts get-caller-identity --output json --profile $PROFILE --region $REGION --query "Account" | tr -d '"')
  if [[ $MODE == "csv" ]]; then
    CALLER_ARN_RAW=$($AWSCLI sts get-caller-identity --output json --profile $PROFILE --region $REGION --query "Arn")
    if [[ 255 -eq $? ]]; then
      # Failed to get own identity ... exit
      echo "ERROR WITH $PROFILE CREDENTIALS - EXITING!"
      >&2 echo "ERROR WITH $PROFILE CREDENTIALS - EXITING!"
      exit 2
    fi
    CALLER_ARN=$(echo $CALLER_ARN_RAW | tr -d '"')
    printCsvHeader
    textTitle "0.0" "Show report generation info" "NOT_SCORED" "SUPPORT"
    textNotice "ARN: $CALLER_ARN  TIMESTAMP: $SCRIPT_START_TIME"
  else
    echo ""
    echo "This report is being generated using credentials below:"
    echo ""
    echo -e "AWS-CLI Profile: $NOTICE[$PROFILE]$NORMAL AWS API Region: $NOTICE[$REGION]$NORMAL AWS Filter Region: $NOTICE[${FILTERREGION:-all}]$NORMAL\n"
    if [[ $MONOCHROME -eq 1 ]]; then
      echo "Caller Identity:"
      $AWSCLI sts get-caller-identity --output text --profile $PROFILE --region $REGION --query "Arn"
      if [[ 255 -eq $? ]]; then
        # Failed to get own identity ... exit
        echo "ERROR WITH $PROFILE CREDENTIALS - EXITING!"
        >&2 echo "ERROR WITH $PROFILE CREDENTIALS - EXITING!"
        exit 2
      fi
      echo ""
    else
      echo "Caller Identity:"
      $AWSCLI sts get-caller-identity --output table --profile $PROFILE --region $REGION
      if [[ 255 -eq $? ]]; then
        # Failed to get own identity ... exit
        echo "ERROR WITH $PROFILE CREDENTIALS - EXITING!"
        >&2 echo "ERROR WITH $PROFILE CREDENTIALS - EXITING!"
        exit 2
      fi
      echo ""
    fi
  fi
}

printColorsCode(){
  if [[ $MONOCHROME -eq 0 ]]; then
    echo -e "\nColors Code for results: $NOTICE INFORMATIVE$NORMAL,$OK OK (RECOMMENDED VALUE)$NORMAL, $BAD WARNING (FIX REQUIRED)$NORMAL  \n"
  fi
}

# Generate Credential Report
genCredReport() {
  textTitle "0.1" "Generating AWS IAM Credential Report..." "NOT_SCORED" "SUPPORT"
  until $( $AWSCLI iam generate-credential-report --output text --query 'State' --profile $PROFILE --region $REGION |grep -q -m 1 "COMPLETE") ; do
    sleep 1
  done
}

# Save report to a file, decode it, deletion at finish and after every single check
saveReport(){
  TEMP_REPORT_FILE=$(mktemp -t prowler-${ACCOUNT_NUM}-XXXXX.cred_report )
  $AWSCLI iam get-credential-report --query 'Content' --output text --profile $PROFILE --region $REGION | decode_report > $TEMP_REPORT_FILE
  if [[ $KEEPCREDREPORT -eq 1 ]]; then
    textTitle "0.2" "Saving IAM Credential Report ..." "NOT_SCORED" "SUPPORT"
    textNotice "IAM Credential Report saved in $TEMP_REPORT_FILE"
  fi
}

# Delete temporary report file
cleanTemp(){
  if [[ $KEEPCREDREPORT -ne 1 ]]; then
    rm -fr $TEMP_REPORT_FILE
  fi
}

# Delete the temporary report file if we get interrupted/terminated
trap cleanTemp EXIT

# Get a list of all available AWS Regions
REGIONS=$($AWSCLI ec2 describe-regions --query 'Regions[].RegionName' \
  --output text \
  --profile $PROFILE \
  --region $REGION \
  --region-names $FILTERREGION)

infoReferenceLong(){
  # Report review note:
  echo -e ""
  echo -e "For more information on the Prowler, feedback and issue reporting:"
  echo -e "https://github.com/Alfresco/prowler"
  echo -e ""
  echo -e "For more information on the CIS benchmark:"
  echo -e "https://benchmarks.cisecurity.org/tools2/amazon/CIS_Amazon_Web_Services_Foundations_Benchmark_v1.1.0.pdf"

}

check11(){
  ID11="1.1"
  TITLE11="Avoid the use of the root account (Scored)."
  COMMAND11=$(cat $TEMP_REPORT_FILE| grep '<root_account>' | cut -d, -f5,11,16 | sed 's/,/\ /g')
  textTitle "$ID11" "$TITLE11" "SCORED" "LEVEL1"
  textNotice "Root account last accessed (password key_1 key_2): $COMMAND11"
}

check12(){
  ID12="1.2"
  TITLE12="Ensure multi-factor authentication (MFA) is enabled for all IAM users that have a console password (Scored)"
  # List users with password enabled
  COMMAND12_LIST_USERS_WITH_PASSWORD_ENABLED=$(cat $TEMP_REPORT_FILE|awk -F, '{ print $1,$4 }' |grep true | awk '{ print $1 }')
  COMMAND12=$(
    for i in $COMMAND12_LIST_USERS_WITH_PASSWORD_ENABLED; do
      cat $TEMP_REPORT_FILE|awk -F, '{ print $1,$8 }' |grep -w $i| grep false | awk '{ print $1 }'
    done)
  textTitle "$ID12" "$TITLE12" "SCORED" "LEVEL1"
    if [[ $COMMAND12 ]]; then
      for u in $COMMAND12; do
        textWarn "User $u has Password enabled but MFA disabled"
      done
    else
      textOK "No users found with Password enabled and MFA disabled"
    fi
}

check13(){
  ID13="1.3"
  TITLE13="Ensure credentials unused for 90 days or greater are disabled (Scored)"
  textTitle "$ID13" "$TITLE13" "SCORED" "LEVEL1"
  COMMAND12_LIST_USERS_WITH_PASSWORD_ENABLED=$(cat $TEMP_REPORT_FILE|awk -F, '{ print $1,$4 }' |grep true | awk '{ print $1 }')
  if [[ $COMMAND12_LIST_USERS_WITH_PASSWORD_ENABLED ]]; then
    COMMAND13=$(
    for i in $COMMAND12_LIST_USERS_WITH_PASSWORD_ENABLED; do
      cat $TEMP_REPORT_FILE|awk -F, '{ print $1,$5 }' |grep $i| awk '{ print $1 }'|tr '\n' ' ';
    done)
    # list of users that have used password
    USERS_PASSWORD_USED=$($AWSCLI iam list-users --query "Users[?PasswordLastUsed].UserName" --output text --profile $PROFILE --region $REGION)
    if [[ $USERS_PASSWORD_USED ]]; then
      # look for users with a password last used more or equal to 90 days
      for i in $USERS_PASSWORD_USED; do
        DATEUSED=$($AWSCLI iam list-users --query "Users[?UserName=='$i'].PasswordLastUsed" --output text --profile $PROFILE --region $REGION | cut -d'T' -f1)
        HOWOLDER=$(how_older_from_today $DATEUSED)
        if [ $HOWOLDER -gt "90" ];then
          textWarn "User \"$i\" has not logged in during the last 90 days "
        else
          textOK "User \"$i\" found with credentials used in the last 90 days"
        fi
      done
    fi
  else
      textOK "No users found with password enabled"
  fi

}

check14(){
  ID14="1.4"
  TITLE14="Ensure access keys are rotated every 90 days or less (Scored)" # also checked by Security Monkey
  LIST_OF_USERS_WITH_ACCESS_KEY1=$(cat $TEMP_REPORT_FILE| awk -F, '{ print $1, $9 }' |grep "\ true" | awk '{ print $1 }')
  LIST_OF_USERS_WITH_ACCESS_KEY2=$(cat $TEMP_REPORT_FILE| awk -F, '{ print $1, $14 }' |grep "\ true" | awk '{ print $1 }')
  textTitle "$ID14" "$TITLE14" "SCORED" "LEVEL1"
  C14_NUM_USERS1=0
  C14_NUM_USERS2=0
    if [[ $LIST_OF_USERS_WITH_ACCESS_KEY1 ]]; then
      # textWarn "Users with access key 1 older than 90 days:"
      for user in $LIST_OF_USERS_WITH_ACCESS_KEY1; do
        # check access key 1
        DATEROTATED1=$(cat $TEMP_REPORT_FILE | grep $user| awk -F, '{ print $10 }' | grep -v "N/A" | awk -F"T" '{ print $1 }')
        HOWOLDER=$(how_older_from_today $DATEROTATED1)

        if [ $HOWOLDER -gt "90" ];then
          textWarn " $user has not rotated access key1 in over 90 days "
          C14_NUM_USERS1=$(expr $C14_NUM_USERS1 + 1)
        fi
      done
      if [[ $C14_NUM_USERS1 -eq 0 ]]; then
        textOK "No users with access key 1 older than 90 days."
      fi
    else
      textOK "No users with access key 1."
    fi

    if [[ $LIST_OF_USERS_WITH_ACCESS_KEY2 ]]; then
      # textWarn "Users with access key 2 older than 90 days:"
      for user in $LIST_OF_USERS_WITH_ACCESS_KEY2; do
        # check access key 2
        DATEROTATED2=$(cat $TEMP_REPORT_FILE | grep $user| awk -F, '{ print $10 }' | grep -v "N/A" | awk -F"T" '{ print $1 }')
        HOWOLDER=$(how_older_from_today $DATEROTATED2)
        if [ $HOWOLDER -gt "90" ];then
          textWarn " $user has not rotated access key2. "
          C14_NUM_USERS2=$(expr $C14_NUM_USERS2 + 1)
        fi
      done
      if [[ $C14_NUM_USERS2 -eq 0 ]]; then
        textOK "No users with access key 2 older than 90 days."
      fi
    else
      textOK "No users with access key 2."
    fi
}

check15(){
  ID15="1.5"
  TITLE15="Ensure IAM password policy requires at least one uppercase letter (Scored)"
  COMMAND15=$($AWSCLI iam get-account-password-policy --profile $PROFILE --region $REGION --output json --query 'PasswordPolicy.RequireUppercaseCharacters' 2> /dev/null) # must be true
  textTitle "$ID15" "$TITLE15" "SCORED" "LEVEL1"
  if [[ $COMMAND15 == "true" ]];then
    textOK "Password Policy requires upper case"
  else
    textWarn "Password Policy missing upper-case requirement"
  fi
}

check16(){
  ID16="1.6"
  TITLE16="Ensure IAM password policy require at least one lowercase letter (Scored)"
  COMMAND16=$($AWSCLI iam get-account-password-policy --profile $PROFILE --region $REGION --output json --query 'PasswordPolicy.RequireLowercaseCharacters' 2> /dev/null) # must be true
  textTitle "$ID16" "$TITLE16" "SCORED" "LEVEL1"
  if [[ $COMMAND16 == "true" ]];then
    textOK "Password Policy requires lower case"
  else
    textWarn "Password Policy missing lower-case requirement"
  fi
}

check17(){
  ID17="1.7"
  TITLE17="Ensure IAM password policy require at least one symbol (Scored)"
  COMMAND17=$($AWSCLI iam get-account-password-policy --profile $PROFILE --region $REGION --output json --query 'PasswordPolicy.RequireSymbols' 2> /dev/null) # must be true
  textTitle "$ID17" "$TITLE17" "SCORED" "LEVEL1"
  if [[ $COMMAND17 == "true" ]];then
    textOK "Password Policy requires symbol"
  else
    textWarn "Password Policy missing symbol requirement"
  fi
}

check18(){
  ID18="1.8"
  TITLE18="Ensure IAM password policy require at least one number (Scored)"
  COMMAND18=$($AWSCLI iam get-account-password-policy --profile $PROFILE --region $REGION --output json --query 'PasswordPolicy.RequireNumbers' 2> /dev/null) # must be true
  textTitle "$ID18" "$TITLE18" "SCORED" "LEVEL1"
  if [[ $COMMAND18 == "true" ]];then
    textOK "Password Policy requires number"
  else
    textWarn "Password Policy missing number requirement"
  fi
}

check19(){
  ID19="1.9"
  TITLE19="Ensure IAM password policy requires minimum length of 14 or greater (Scored)"
  COMMAND19=$($AWSCLI iam get-account-password-policy --profile $PROFILE --region $REGION --output json --query 'PasswordPolicy.MinimumPasswordLength' 2> /dev/null)
  textTitle "$ID19" "$TITLE19" "SCORED" "LEVEL1"
  if [[ $COMMAND19 -gt "13" ]];then
    textOK "Password Policy requires more than 13 characters"
  else
    textWarn "Password Policy missing or weak length requirement"
  fi
}

check110(){
  ID110="1.10"
  TITLE110="Ensure IAM password policy prevents password reuse, 24 or greater (Scored)"
  COMMAND110=$($AWSCLI iam get-account-password-policy --profile $PROFILE --region $REGION --query 'PasswordPolicy.PasswordReusePrevention' --output text 2> /dev/null)
  textTitle "$ID110" "$TITLE110" "SCORED" "LEVEL1"
  if [[ $COMMAND110 ]];then
    if [[ $COMMAND110 -gt "23" ]];then
      textOK "Password Policy limits reuse"
    else
      textWarn "Password Policy has weak reuse requirement (lower than 24)"
    fi
  else
    textWarn "Password Policy missing reuse requirement"
  fi
}

check111(){
  ID111="1.11"
  TITLE111="Ensure IAM password policy expires passwords within 90 days or less (Scored)"
  COMMAND111=$($AWSCLI iam get-account-password-policy --profile $PROFILE --region $REGION --output json | grep MaxPasswordAge | awk -F: '{ print $2 }'|sed 's/\ //g'|sed 's/,/ /g' 2> /dev/null)
  textTitle "$ID111" "$TITLE111" "SCORED" "LEVEL1"
  if [[ $COMMAND111 ]];then
    if [ $COMMAND111 == "90" ];then
      textOK "Password Policy includes expiration"
    fi
  else
    textWarn "Password expiration not set or set greater than 90 days "
  fi
}

check112(){
  ID112="1.12"
  TITLE112="Ensure no root account access key exists (Scored)"
  # ensure the access_key_1_active and access_key_2_active fields are set to FALSE.
  ROOTKEY1=$(cat $TEMP_REPORT_FILE |grep root_account|awk -F',' '{ print $9 }')
  ROOTKEY2=$(cat $TEMP_REPORT_FILE |grep root_account|awk -F',' '{ print $14 }')
  textTitle "$ID112" "$TITLE112" "SCORED" "LEVEL1"
  if [ $ROOTKEY1 == "false" ];then
    textOK "No access key 1 found for root"
  else
    textWarn "Found access key 1 for root "
  fi
  if [ $ROOTKEY2 == "false" ];then
    textOK "No access key 2 found for root"
  else
    textWarn "Found access key 2 for root "
  fi
}

check113(){
  ID113="1.13"
  TITLE113="Ensure MFA is enabled for the root account (Scored)"
  COMMAND113=$($AWSCLI iam get-account-summary --profile $PROFILE --region $REGION --output json|grep AccountMFAEnabled | awk -F': ' '{ print $2 }'|sed 's/,//')
  textTitle "$ID113" "$TITLE113" "SCORED" "LEVEL1"
  if [ $COMMAND113 == "1" ]; then
    textOK "Virtual MFA is enabled for root"
  else
    textWarn "MFA is not ENABLED for root account "
  fi
}

check114(){
  ID114="1.14"
  TITLE114="Ensure hardware MFA is enabled for the root account (Scored)"
  COMMAND113=$($AWSCLI iam get-account-summary --profile $PROFILE --region $REGION --output json|grep AccountMFAEnabled | awk -F': ' '{ print $2 }'|sed 's/,//')
  textTitle "$ID114" "$TITLE114" "SCORED" "LEVEL1"
  if [ $COMMAND113 == "1" ]; then
    COMMAND114=$($AWSCLI iam list-virtual-mfa-devices --profile $PROFILE --region $REGION --query 'VirtualMFADevices' --output text|grep :root |wc -l)
    if [ $COMMAND114 == "1" ]; then
      textOK "Virtual MFA is enabled for root"
    else
      textOK "Hardware MFA is enabled for root "
    fi
  else
    textWarn "MFA is not ENABLED for root account "
  fi
}

check115(){
  ID115="1.15"
  TITLE115="Ensure security questions are registered in the AWS account (Not Scored)"
  textTitle "$ID115" "$TITLE115" "NOT_SCORED" "LEVEL2"
  textNotice "No command available for check 1.15 "
  textNotice "Login to the AWS Console as root & click on the Account "
  textNotice "Name -> My Account -> Configure Security Challenge Questions "
}

check116(){
  ID116="1.16"
  TITLE116="Ensure IAM policies are attached only to groups or roles (Scored)"
  textTitle "$ID116" "$TITLE116" "SCORED" "LEVEL1"
  LIST_USERS=$($AWSCLI iam list-users --query 'Users[*].UserName' --output text --profile $PROFILE --region $REGION)
  C116_NUM_USERS=0
  for user in $LIST_USERS;do
    USER_POLICY=$($AWSCLI iam list-attached-user-policies --output text --profile $PROFILE --region $REGION --user-name $user)
    if [[ $USER_POLICY ]]; then
      textWarn "$user has policy directly attached "
      C116_NUM_USERS=$(expr $C116_NUM_USERS + 1)
    fi
  done
  if [[ $C116_NUM_USERS -eq 0 ]]; then
    textOK "No policies attached to users."
  fi
}

check117(){
  ID117="1.17"
  TITLE117="Enable detailed billing (Scored)"
  # No command available
  textTitle "$ID117" "$TITLE117" "SCORED" "LEVEL1"
  textNotice "No command available for check 1.17 "
  textNotice "See section 1.17 on the CIS Benchmark guide for details "
}

check118(){
  ID118="1.18"
  TITLE118="Ensure IAM Master and IAM Manager roles are active (Scored)"
  textTitle "$ID118" "$TITLE118" "SCORED" "LEVEL1"
  FINDMASTERANDMANAGER=$($AWSCLI iam list-roles --profile $PROFILE --region $REGION --query "Roles[*].{RoleName:RoleName}" --output text | grep -E 'Master|Manager'| tr '\n' ' ')
  if [[ $FINDMASTERANDMANAGER ]];then
    textNotice "Found next roles as possible IAM Master and IAM Manager candidates: "
    textNotice "$FINDMASTERANDMANAGER "
    textNotice "run the commands below to check their policies with section 1.18 in the guide..."
    for role in $FINDMASTERANDMANAGER;do
      # find inline policies in found roles
      INLINEPOLICIES=$($AWSCLI iam list-role-policies --role-name $role --profile $PROFILE --region $REGION --query "PolicyNames[*]" --output text)
      for policy in $INLINEPOLICIES;do
        textNotice "INLINE: $AWSCLI iam get-role-policy --role-name $role --policy-name $policy --profile $PROFILE --region $REGION --output json"
      done
      # find attached policies in found roles
      ATTACHEDPOLICIES=$($AWSCLI iam list-attached-role-policies --role-name $role --profile $PROFILE --region $REGION --query "AttachedPolicies[*]" --output text)
      for policy in $ATTACHEDPOLICIES;do
        textNotice "ATTACHED: $AWSCLI iam get-role-policy --role-name $role --policy-name $policy --profile $PROFILE --region $REGION --output json"
      done
    done
  else
    textWarn "IAM Master and IAM Manager roles not found"
  fi
}

check119(){
  ID119="1.19"
  TITLE119="Maintain current contact details (Scored)"
  # No command available
  textTitle "$ID119" "$TITLE119" "SCORED" "LEVEL1"
  textNotice "No command available for check 1.19 "
  textNotice "See section 1.19 on the CIS Benchmark guide for details "
}

check120(){
  ID120="1.20"
  TITLE120="Ensure security contact information is registered (Scored)"
  # No command available
  textTitle "$ID120" "$TITLE120" "SCORED" "LEVEL1"
  textNotice "No command available for check 1.20 "
  textNotice "See section 1.20 on the CIS Benchmark guide for details "
}

check121(){
  ID121="1.21"
  TITLE121="Ensure IAM instance roles are used for AWS resource access from instances (Not Scored)"
  textTitle "$ID121" "$TITLE121" "NOT_SCORED" "LEVEL2"
  textNotice "No command available for check 1.21 "
  textNotice "See section 1.21 on the CIS Benchmark guide for details "  
}

check122(){
  ID122="1.22"
  TITLE122="Ensure a support role has been created to manage incidents with AWS Support (Scored)"
  textTitle "$ID122" "$TITLE122" "SCORED" "LEVEL1"
  SUPPORTPOLICYARN=$($AWSCLI iam list-policies --query "Policies[?PolicyName == 'AWSSupportAccess'].Arn" --profile $PROFILE --region $REGION --output text)
  if [[ $SUPPORTPOLICYARN ]];then
    for policyarn in $SUPPORTPOLICYARN;do
      POLICYUSERS=$($AWSCLI iam list-entities-for-policy --policy-arn $SUPPORTPOLICYARN --profile $PROFILE --region $REGION --output json)
      if [[ $POLICYUSERS ]];then
        textOK "Support Policy attached to $policyarn"
        for user in $(echo "$POLICYUSERS" | grep UserName | cut -d'"' -f4) ; do
          textNotice "User $user has support access via $policyarn"
        done
        # textNotice "Make sure your team can create a Support case with AWS "
      else
        textWarn "Support Policy not applied to any Group / User / Role "
      fi
    done
  else
    textWarn "No Support Policy found"
  fi
}

check123(){
  ID123="1.23"
  TITLE123="Do not setup access keys during initial user setup for all IAM users that have a console password (Not Scored)"
  textTitle "$ID123" "$TITLE123" "NOT_SCORED" "LEVEL1"
  LIST_USERS=$($AWSCLI iam list-users --query 'Users[*].UserName' --output text --profile $PROFILE --region $REGION)
  # List of USERS with KEY1 last_used_date as N/A
  LIST_USERS_KEY1_NA=$(for user in $LIST_USERS; do grep $user $TEMP_REPORT_FILE|awk -F, '{ print $1,$11 }'|grep N/A |awk '{ print $1 }'; done)
  LIST_USERS_KEY1_ACTIVE=$(for user in $LIST_USERS_KEY1_NA; do grep $user $TEMP_REPORT_FILE|awk -F, '{ print $1,$9 }'|grep "true$"|awk '{ print $1 }'|sed 's/[[:blank:]]+/,/g' ; done)
  if [[ $LIST_USERS_KEY1_ACTIVE ]]; then
    for user in $LIST_USERS_KEY1_ACTIVE; do
      textNotice "$user has never used Access Key 1"
    done
  else
    textOK "No users found with Access Key 1 never used"
  fi
  # List of USERS with KEY2 last_used_date as N/A
  LIST_USERS_KEY2_NA=$(for user in $LIST_USERS; do grep $user $TEMP_REPORT_FILE|awk -F, '{ print $1,$16 }'|grep N/A |awk '{ print $1 }' ; done)
  LIST_USERS_KEY2_ACTIVE=$(for user in $LIST_USERS_KEY2_NA; do grep $user $TEMP_REPORT_FILE|awk -F, '{ print $1,$14 }'|grep "true$" |awk '{ print $1 }' ; done)
  if [[ $LIST_USERS_KEY2_ACTIVE ]]; then
    for user in $LIST_USERS_KEY2_ACTIVE; do
      textNotice "$user has never used Access Key 2"
    done
  else
    textOK "No users found with Access Key 2 never used"
  fi
}

check124(){
  ID124="1.24"
  TITLE124="Ensure IAM policies that allow full \"*:*\" administrative privileges are not created (Scored)"
  textTitle "$ID124" "$TITLE124" "SCORED" "LEVEL1"
  LIST_CUSTOM_POLICIES=$($AWSCLI iam list-policies --output text --profile $PROFILE --region $REGION|grep 'arn:aws:iam::[0-9]\{12\}:'|awk '{ print $2 }')
  if [[ $LIST_CUSTOM_POLICIES ]]; then
    textNotice "Looking for custom policies: (skipping default policies - it may take few seconds...)"
    for policy in $LIST_CUSTOM_POLICIES; do
      POLICY_VERSION=$($AWSCLI iam list-policies --profile $PROFILE --region $REGION --query 'Policies[*].[Arn,DefaultVersionId]' --output text|grep -w $policy |awk '{ print $2}')
      POLICY_WITH_FULL=$($AWSCLI iam get-policy-version --output text --policy-arn $policy --version-id $POLICY_VERSION --query "PolicyVersion.Document.Statement[?Effect == 'Allow' && contains(Resource, '*') && contains (Action, '*')]" --profile $PROFILE --region $REGION)
      if [[ $POLICY_WITH_FULL ]]; then
        POLICIES_ALLOW_LIST="$POLICIES_ALLOW_LIST $policy"
      fi
    done
    if [[ $POLICIES_ALLOW_LIST ]]; then
      textNotice "List of custom policies: "
      for policy in $POLICIES_ALLOW_LIST; do
        textNotice "Policy $policy allows \"*:*\""
      done
    else
        textOK "No custom policy found that allow full \"*:*\" administrative privileges"
    fi
  else
    textOK "No custom policies found"
  fi
}

check21(){
  ID21="2.1"
  TITLE21="Ensure CloudTrail is enabled in all regions (Scored)"
  textTitle "$ID21" "$TITLE21" "SCORED" "LEVEL1"
  LIST_OF_TRAILS=$($AWSCLI cloudtrail describe-trails --profile $PROFILE --region $REGION --query 'trailList[*].Name' --output text)
  if [[ $LIST_OF_TRAILS ]];then
    for trail in $LIST_OF_TRAILS;do
      MULTIREGION_TRAIL_STATUS=$($AWSCLI cloudtrail describe-trails --profile $PROFILE --region $REGION --query 'trailList[*].IsMultiRegionTrail' --output text --trail-name-list $trail)
      if [[ $MULTIREGION_TRAIL_STATUS == 'False' ]];then
        textWarn "$trail trail in $REGION is not enabled in multi region mode"
      else
        textOK "$trail trail in $REGION is enabled for all regions"
      fi
    done
  else
    textWarn "No CloudTrail trails found!"
  fi
}

check22(){
  ID22="2.2"
  TITLE22="Ensure CloudTrail log file validation is enabled (Scored)"
  textTitle "$ID22" "$TITLE22" "SCORED" "LEVEL2"
  LIST_OF_TRAILS=$($AWSCLI cloudtrail describe-trails --profile $PROFILE --region $REGION --query 'trailList[*].Name' --output text)
  if [[ $LIST_OF_TRAILS ]];then
    for trail in $LIST_OF_TRAILS;do
      LOGFILEVALIDATION_TRAIL_STATUS=$($AWSCLI cloudtrail describe-trails --profile $PROFILE --region $REGION --query 'trailList[*].LogFileValidationEnabled' --output text --trail-name-list $trail)
      if [[ $LOGFILEVALIDATION_TRAIL_STATUS == 'False' ]];then
        textWarn "$trail trail in $REGION has not log file validation enabled"
      else
        textOK "$trail trail in $REGION has log file validation enabled"
      fi
    done
  else
    textWarn "No CloudTrail trails found!"
  fi
}

check23(){
  ID23="2.3"
  TITLE23="Ensure the S3 bucket CloudTrail logs to is not publicly accessible (Scored)"
  textTitle "$ID23" "$TITLE23" "SCORED" "LEVEL1"
  CLOUDTRAILBUCKET=$($AWSCLI cloudtrail describe-trails --query 'trailList[*].S3BucketName' --output text --profile $PROFILE --region $REGION)
  if [[ $CLOUDTRAILBUCKET ]];then
    for bucket in $CLOUDTRAILBUCKET;do
      CLOUDTRAILBUCKET_HASALLPERMISIONS=$($AWSCLI s3api get-bucket-acl --bucket $bucket --query 'Grants[?Grantee.URI==`http://acs.amazonaws.com/groups/global/AllUsers`]' --profile $PROFILE --region $REGION --output text)
      if [[ $CLOUDTRAILBUCKET_HASALLPERMISIONS ]];then
        textWarn "check your $bucket CloudTrail bucket ACL and Policy!"
      else
        textOK "Bucket $bucket is set correctly"
      fi
    done
  else
    textWarn "No CloudTrail bucket found!"
  fi
}

check24(){
  ID24="2.4"
  TITLE24="Ensure CloudTrail trails are integrated with CloudWatch Logs (Scored)"
  textTitle "$ID24" "$TITLE24" "SCORED" "LEVEL1"
  TRAILS_AND_REGIONS=$($AWSCLI cloudtrail describe-trails --profile $PROFILE --region $REGION --query 'trailList[*].{Name:Name, HomeRegion:HomeRegion}' --output text | tr "\t" ',')
  if [[ $TRAILS_AND_REGIONS ]];then
    for reg_trail in $TRAILS_AND_REGIONS;do
      trail=$(echo $reg_trail | cut -d',' -f2)
      TRAIL_REGION=$(echo $reg_trail | cut -d',' -f1)
      LATESTDELIVERY_TIMESTAMP=$($AWSCLI cloudtrail get-trail-status --name $trail --profile $PROFILE --region $TRAIL_REGION --query 'LatestCloudWatchLogsDeliveryTime' --output text|grep -v None)
      if [[ ! $LATESTDELIVERY_TIMESTAMP ]];then
        textWarn "$trail trail is not logging in the last 24h or not configured (it is in $TRAIL_REGION)"
      else
        LATESTDELIVERY_DATE=$(timestamp_to_date $LATESTDELIVERY_TIMESTAMP)
        HOWOLDER=$(how_older_from_today $LATESTDELIVERY_DATE)
        if [ $HOWOLDER -gt "1" ];then
          textWarn "$trail trail is not logging in the last 24h or not configured (it is in $TRAIL_REGION)"
        else
          textOK "$trail trail has been logging during the last 24h (it is in $TRAIL_REGION)"
        fi
      fi
    done
  else
    textWarn "No CloudTrail trails found!"
  fi
}

check25(){
  ID25="2.5"
  TITLE25="Ensure AWS Config is enabled in all regions (Scored)"
  textTitle "$ID25" "$TITLE25" "SCORED" "LEVEL1"
  for regx in $REGIONS; do
    CHECK_AWSCONFIG_STATUS=$($AWSCLI configservice get-status --profile $PROFILE --region $regx --output json| grep "recorder: ON")
    if [[ $CHECK_AWSCONFIG_STATUS ]];then
      textOK "Region $regx has AWS Config recorder: ON" "$regx"
    else
      textWarn "Region $regx has AWS Config disabled or not configured" "$regx"
    fi
  done
}

check26(){
  ID26="2.6"
  TITLE26="Ensure S3 bucket access logging is enabled on the CloudTrail S3 bucket (Scored)"
  textTitle "$ID26" "$TITLE26" "SCORED" "LEVEL1"
  CLOUDTRAILBUCKET=$($AWSCLI cloudtrail describe-trails --query 'trailList[*].S3BucketName' --output text --profile $PROFILE --region $REGION)
    if [[ $CLOUDTRAILBUCKET ]];then
      for bucket in $CLOUDTRAILBUCKET;do
        CLOUDTRAILBUCKET_LOGENABLED=$($AWSCLI s3api get-bucket-logging --bucket $bucket --profile $PROFILE --region $REGION --query 'LoggingEnabled.TargetBucket' --output text|grep -v None)
        if [[ $CLOUDTRAILBUCKET_LOGENABLED ]];then
          textOK "Bucket access logging enabled in $bucket"
        else
          textWarn "access logging is not enabled in $bucket CloudTrail S3 bucket!"
        fi
      done
    else
      textWarn "CloudTrail bucket not found!"
    fi
}

check27(){
  ID27="2.7"
  TITLE27="Ensure CloudTrail logs are encrypted at rest using KMS CMKs (Scored)"
  textTitle "$ID27" "$TITLE27" "SCORED" "LEVEL2"
  CLOUDTRAILNAME=$($AWSCLI cloudtrail describe-trails --query 'trailList[*].Name' --output text --profile $PROFILE --region $REGION)
    if [[ $CLOUDTRAILNAME ]];then
      for trail in $CLOUDTRAILNAME;do
        CLOUDTRAILENC_ENABLED=$($AWSCLI cloudtrail describe-trails --profile $PROFILE --region $REGION --trail $trail --query 'trailList[*].KmsKeyId' --output text)
        if [[ $CLOUDTRAILENC_ENABLED ]];then
          textOK "KMS key found for $trail"
        else
          textWarn "encryption is not enabled in your CloudTrail trail $trail but KMS key not found!"
        fi
      done
    else
      textWarn "CloudTrail bucket doesn't exist!"
    fi
}

check28(){
  ID28="2.8"
  TITLE28="Ensure rotation for customer created CMKs is enabled (Scored)"
  textTitle "$ID28" "$TITLE28" "SCORED" "LEVEL2"
  for regx in $REGIONS; do
  CHECK_KMS_KEYLIST=$($AWSCLI kms list-keys --profile $PROFILE --region $regx --output text --query 'Keys[*].KeyId')
    if [[ $CHECK_KMS_KEYLIST ]];then
      CHECK_KMS_KEYLIST_NO_DEFAULT=$(for key in $CHECK_KMS_KEYLIST ; do $AWSCLI kms describe-key --key-id $key --profile $PROFILE --region $regx --output text|grep -v 'Default master key that protects my ACM private keys when no other key is defined'|awk '{ print $3 }'|awk -F'/' '{ print $2 }'; done)
      for key in $CHECK_KMS_KEYLIST_NO_DEFAULT; do
        CHECK_KMS_KEY_TYPE=$($AWSCLI kms describe-key --key-id $key --profile $PROFILE --region $regx --query 'KeyMetadata.Origin' | sed 's/["]//g')
          if [[ $CHECK_KMS_KEY_TYPE == "EXTERNAL" ]];then
            textOK "Key $key in Region $regx Customer Uploaded Key Material." "$regx"
          else
            CHECK_KMS_KEY_ROTATION=$($AWSCLI kms get-key-rotation-status --key-id $key --profile $PROFILE --region $regx --output text)
            #CHECK_KMS_DEFAULT_KEY=$($AWSCLI kms describe-key --key-id $key --profile $PROFILE --region $regx --query 'KeyMetadata.Description' | sed -n '/Default master key that protects my ACM private keys when no other key is defined /p'|| echo "False")
              if [[ $CHECK_KMS_KEY_ROTATION == "True" ]];then
                    textOK "Key $key in Region $regx is set correctly"
                  elif [[ $CHECK_KMS_KEY_ROTATION == "False" && $CHECK_KMS_DEFAULT_KEY ]];then
                textNotice "Region $regx key $key is an AWS default master key and cannot be deleted nor modified." "$regx"
              else
                textWarn "Key $key in Region $regx is not set to rotate!!!" "$regx"
              fi
          fi
      done

  else
      textNotice "Region $regx doesn't have encryption keys" "$regx"
  fi
  done
}

check31(){
  ID31="3.1"
  TITLE31="Ensure a log metric filter and alarm exist for unauthorized API calls (Scored)"
  textTitle "$ID31" "$TITLE31" "SCORED" "LEVEL1"
  CLOUDWATCH_GROUP=$($AWSCLI cloudtrail describe-trails --profile $PROFILE --region $REGION --query 'trailList[*].CloudWatchLogsLogGroupArn' --output text | awk -F: '{ print $7 }')
  if [[ $CLOUDWATCH_GROUP ]];then
    METRICFILTER_SET=$($AWSCLI logs describe-metric-filters --log-group-name $CLOUDWATCH_GROUP --profile $PROFILE --region $REGION --query 'metricFilters' | grep AccessDenied)
    if [[ $METRICFILTER_SET ]];then
      textOK "CloudWatch group found with metric filters for Access Denied enabled"
    else
      textWarn "CloudWatch group found but no metric filters or alarms associated"
    fi
  else
    textWarn "No CloudWatch group found but no metric filters or alarms associated"
  fi
}

check32(){
  ID32="3.2"
  TITLE32="Ensure a log metric filter and alarm exist for Management Console sign-in without MFA (Scored)"
  textTitle "$ID32" "$TITLE32" "SCORED" "LEVEL1"
  CLOUDWATCH_GROUP=$($AWSCLI cloudtrail describe-trails --profile $PROFILE --region $REGION --query 'trailList[*].CloudWatchLogsLogGroupArn' --output text | awk -F: '{ print $7 }')
  if [[ $CLOUDWATCH_GROUP ]];then
    METRICFILTER_SET=$($AWSCLI logs describe-metric-filters --log-group-name $CLOUDWATCH_GROUP --profile $PROFILE --region $REGION --query 'metricFilters' | grep -E 'userIdentity.sessionContext.attributes.mfaAuthenticated.*true')
    if [[ $METRICFILTER_SET ]];then
      textOK "CloudWatch group found with metric filters for sign-in Console without MFA enabled"
    else
      textWarn "CloudWatch group found but no metric filters or alarms associated"
    fi
  else
    textWarn "No CloudWatch group found but no metric filters or alarms associated"
  fi
}

check33(){
  ID33="3.3"
  TITLE33="Ensure a log metric filter and alarm exist for usage of root account (Scored)"
  textTitle "$ID33" "$TITLE33" "SCORED" "LEVEL1"
  CLOUDWATCH_GROUP=$($AWSCLI cloudtrail describe-trails --profile $PROFILE --region $REGION --query 'trailList[*].CloudWatchLogsLogGroupArn' --output text | awk -F: '{ print $7 }')
  if [[ $CLOUDWATCH_GROUP ]];then
    METRICFILTER_SET=$($AWSCLI logs describe-metric-filters --log-group-name $CLOUDWATCH_GROUP --profile $PROFILE --region $REGION |grep -E 'userIdentity.*Root.*AwsServiceEvent')
    if [[ $METRICFILTER_SET ]];then
      textOK "CloudWatch group found with metric filters for usage of root account enabled"
    else
      textWarn "CloudWatch group found but no metric filters or alarms associated"
    fi
  else
    textWarn "No CloudWatch group found but no metric filters or alarms associated"
  fi
}

check34(){
  ID34="3.4"
  TITLE34="Ensure a log metric filter and alarm exist for IAM policy changes (Scored)"
  textTitle "$ID34" "$TITLE34" "SCORED" "LEVEL1"
  CLOUDWATCH_GROUP=$($AWSCLI cloudtrail describe-trails --profile $PROFILE --region $REGION --query 'trailList[*].CloudWatchLogsLogGroupArn' --output text | awk -F: '{ print $7 }')
  if [[ $CLOUDWATCH_GROUP ]];then
    METRICFILTER_SET=$($AWSCLI logs describe-metric-filters --log-group-name $CLOUDWATCH_GROUP --profile $PROFILE --region $REGION --query 'metricFilters' | grep -E 'DeleteGroupPolicy.*DeleteRolePolicy.*DeleteUserPolicy.*PutGroupPolicy.*PutRolePolicy.*PutUserPolicy.*CreatePolicy.*DeletePolicy.*CreatePolicyVersion.*DeletePolicyVersion.*AttachRolePolicy.*DetachRolePolicy.*AttachUserPolicy.*DetachUserPolicy.*AttachGroupPolicy.*DetachGroupPolicy')
    if [[ $METRICFILTER_SET ]];then
      textOK "CloudWatch group found with metric filters for IAM policy changes enabled"
    else
      textWarn "CloudWatch group found but no metric filters or alarms associated"
    fi
  else
    textWarn "No CloudWatch group found but no metric filters or alarms associated"
  fi
}

check35(){
  ID35="3.5"
  TITLE35="Ensure a log metric filter and alarm exist for CloudTrail configuration changes (Scored)"
  textTitle "$ID35" "$TITLE35" "SCORED" "LEVEL1"
  CLOUDWATCH_GROUP=$($AWSCLI cloudtrail describe-trails --profile $PROFILE --region $REGION --query 'trailList[*].CloudWatchLogsLogGroupArn' --output text | awk -F: '{ print $7 }')
  if [[ $CLOUDWATCH_GROUP ]];then
    METRICFILTER_SET=$($AWSCLI logs describe-metric-filters --log-group-name $CLOUDWATCH_GROUP --profile $PROFILE --region $REGION --query 'metricFilters' | grep -E 'CreateTrail.*UpdateTrail.*DeleteTrail.*StartLogging.*StopLogging')
    if [[ $METRICFILTER_SET ]];then
      textOK "CloudWatch group found with metric filters for CloudTrail configuration changes enabled"
    else
      textWarn "CloudWatch group found but no metric filters or alarms associated"
    fi
  else
    textWarn "No CloudWatch group found but no metric filters or alarms associated"
  fi
}

check36(){
  ID36="3.6"
  TITLE36="Ensure a log metric filter and alarm exist for AWS Management Console authentication failures (Scored)"
  textTitle "$ID36" "$TITLE36" "SCORED" "LEVEL2"
  CLOUDWATCH_GROUP=$($AWSCLI cloudtrail describe-trails --profile $PROFILE --region $REGION --query 'trailList[*].CloudWatchLogsLogGroupArn' --output text | awk -F: '{ print $7 }')
  if [[ $CLOUDWATCH_GROUP ]];then
    METRICFILTER_SET=$($AWSCLI logs describe-metric-filters --log-group-name $CLOUDWATCH_GROUP --profile $PROFILE --region $REGION --query 'metricFilters' | grep -E 'ConsoleLogin.*Failed')
    if [[ $METRICFILTER_SET ]];then
      textOK "CloudWatch group found with metric filters for usage of root account enabled"
    else
      textWarn "CloudWatch group found but no metric filters or alarms associated"
    fi
  else
    textWarn "No CloudWatch group found but no metric filters or alarms associated"
  fi
}

check37(){
  ID37="3.7"
  TITLE37="Ensure a log metric filter and alarm exist for disabling or scheduled deletion of customer created CMKs (Scored)"
  textTitle "$ID37" "$TITLE37" "SCORED" "LEVEL2"
  CLOUDWATCH_GROUP=$($AWSCLI cloudtrail describe-trails --profile $PROFILE --region $REGION --query 'trailList[*].CloudWatchLogsLogGroupArn' --output text | awk -F: '{ print $7 }')
  if [[ $CLOUDWATCH_GROUP ]];then
    METRICFILTER_SET=$($AWSCLI logs describe-metric-filters --log-group-name $CLOUDWATCH_GROUP --profile $PROFILE --region $REGION --query 'metricFilters' | grep -E 'kms.amazonaws.com.*DisableKey.*ScheduleKeyDeletion')
    if [[ $METRICFILTER_SET ]];then
      textOK "CloudWatch group found with metric filters enabled"
    else
      textWarn "CloudWatch group found but no metric filters or alarms associated"
    fi
  else
    textWarn "No CloudWatch group found but no metric filters or alarms associated"
  fi
}

check38(){
  ID38="3.8"
  TITLE38="Ensure a log metric filter and alarm exist for S3 bucket policy changes (Scored)"
  textTitle "$ID38" "$TITLE38" "SCORED" "LEVEL1"
  CLOUDWATCH_GROUP=$($AWSCLI cloudtrail describe-trails --profile $PROFILE --region $REGION --query 'trailList[*].CloudWatchLogsLogGroupArn' --output text | awk -F: '{ print $7 }')
  if [[ $CLOUDWATCH_GROUP ]];then
    METRICFILTER_SET=$($AWSCLI logs describe-metric-filters --log-group-name $CLOUDWATCH_GROUP --profile $PROFILE --region $REGION --query 'metricFilters' | grep -E 's3.amazonaws.com.*PutBucketAcl.*PutBucketPolicy.*PutBucketCors.*PutBucketLifecycle.*PutBucketReplication.*DeleteBucketPolicy.*DeleteBucketCors.*DeleteBucketLifecycle.*DeleteBucketReplication')
    if [[ $METRICFILTER_SET ]];then
      textOK "CloudWatch group found with metric filters enabled"
    else
      textWarn "CloudWatch group found but no metric filters or alarms associated"
    fi
  else
    textWarn "No CloudWatch group found but no metric filters or alarms associated"
  fi
}

check39(){
  ID39="3.9"
  TITLE39="Ensure a log metric filter and alarm exist for AWS Config configuration changes (Scored)"
  textTitle "$ID39" "$TITLE39" "SCORED" "LEVEL2"
  CLOUDWATCH_GROUP=$($AWSCLI cloudtrail describe-trails --profile $PROFILE --region $REGION --query 'trailList[*].CloudWatchLogsLogGroupArn' --output text | awk -F: '{ print $7 }')
  if [[ $CLOUDWATCH_GROUP ]];then
    METRICFILTER_SET=$($AWSCLI logs describe-metric-filters --log-group-name $CLOUDWATCH_GROUP --profile $PROFILE --region $REGION --query 'metricFilters' | grep -E 'config.amazonaws.com.*StopConfigurationRecorder.*DeleteDeliveryChannel.*PutDeliveryChannel.*PutConfigurationRecorder')
    if [[ $METRICFILTER_SET ]];then
      textOK "CloudWatch group found with metric filters enabled"
    else
      textWarn "CloudWatch group found but no metric filters or alarms associated"
    fi
  else
    textWarn "No CloudWatch group found but no metric filters or alarms associated"
  fi
}

check310(){
  ID310="3.10"
  TITLE310="Ensure a log metric filter and alarm exist for security group changes (Scored)"
  textTitle "$ID310" "$TITLE310" "SCORED" "LEVEL2"
  CLOUDWATCH_GROUP=$($AWSCLI cloudtrail describe-trails --profile $PROFILE --region $REGION --query 'trailList[*].CloudWatchLogsLogGroupArn' --output text | awk -F: '{ print $7 }')
  if [[ $CLOUDWATCH_GROUP ]];then
    METRICFILTER_SET=$($AWSCLI logs describe-metric-filters --log-group-name $CLOUDWATCH_GROUP --profile $PROFILE --region $REGION --query 'metricFilters' | grep -E 'AuthorizeSecurityGroupIngress.*AuthorizeSecurityGroupEgress.*RevokeSecurityGroupIngress.*RevokeSecurityGroupEgress.*CreateSecurityGroup.*DeleteSecurityGroup')
    if [[ $METRICFILTER_SET ]];then
      textOK "CloudWatch group found with metric filters enabled"
    else
      textWarn "CloudWatch group found but no metric filters or alarms associated"
    fi
  else
    textWarn "No CloudWatch group found but no metric filters or alarms associated"
  fi
}

check311(){
  ID311="3.11"
  TITLE311="Ensure a log metric filter and alarm exist for changes to Network Access Control Lists (NACL) (Scored)"
  textTitle "$ID311" "$TITLE311" "SCORED" "LEVEL2"
  CLOUDWATCH_GROUP=$($AWSCLI cloudtrail describe-trails --profile $PROFILE --region $REGION --query 'trailList[*].CloudWatchLogsLogGroupArn' --output text | awk -F: '{ print $7 }')
  if [[ $CLOUDWATCH_GROUP ]];then
    METRICFILTER_SET=$($AWSCLI logs describe-metric-filters --log-group-name $CLOUDWATCH_GROUP --profile $PROFILE --region $REGION --query 'metricFilters' | grep -E 'CreateNetworkAcl.*CreateNetworkAclEntry.*DeleteNetworkAcl.*DeleteNetworkAclEntry.*ReplaceNetworkAclEntry.*ReplaceNetworkAclAssociation')
    if [[ $METRICFILTER_SET ]];then
      textOK "CloudWatch group found with metric filters enabled"
    else
      textWarn "CloudWatch group found but no metric filters or alarms associated"
    fi
  else
    textWarn "No CloudWatch group found but no metric filters or alarms associated"
  fi
}

check312(){
  ID312="3.12"
  TITLE312="Ensure a log metric filter and alarm exist for changes to network gateways (Scored)"
  textTitle "$ID312" "$TITLE312" "SCORED" "LEVEL1"
  CLOUDWATCH_GROUP=$($AWSCLI cloudtrail describe-trails --profile $PROFILE --region $REGION --query 'trailList[*].CloudWatchLogsLogGroupArn' --output text | awk -F: '{ print $7 }')
  if [[ $CLOUDWATCH_GROUP ]];then
    METRICFILTER_SET=$($AWSCLI logs describe-metric-filters --log-group-name $CLOUDWATCH_GROUP --profile $PROFILE --region $REGION --query 'metricFilters' | grep -E 'CreateCustomerGateway.*DeleteCustomerGateway.*AttachInternetGateway.*CreateInternetGateway.*DeleteInternetGateway.*DetachInternetGateway')
    if [[ $METRICFILTER_SET ]];then
      textOK "CloudWatch group found with metric filters enabled"
    else
      textWarn "CloudWatch group found but no metric filters or alarms associated"
    fi
  else
    textWarn "No CloudWatch group found but no metric filters or alarms associated"
  fi
}

check313(){
  ID313="3.13"
  TITLE313="Ensure a log metric filter and alarm exist for route table changes (Scored)"
  textTitle "$ID313" "$TITLE313" "SCORED" "LEVEL1"
  CLOUDWATCH_GROUP=$($AWSCLI cloudtrail describe-trails --profile $PROFILE --region $REGION --query 'trailList[*].CloudWatchLogsLogGroupArn' --output text | awk -F: '{ print $7 }')
  if [[ $CLOUDWATCH_GROUP ]];then
    METRICFILTER_SET=$($AWSCLI logs describe-metric-filters --log-group-name $CLOUDWATCH_GROUP --profile $PROFILE --region $REGION --query 'metricFilters' | grep -E 'CreateRoute.*CreateRouteTable.*ReplaceRoute.*ReplaceRouteTableAssociation.*DeleteRouteTable.*DeleteRoute.*DisassociateRouteTable')
    if [[ $METRICFILTER_SET ]];then
      textOK "CloudWatch group found with metric filters enabled"
    else
      textWarn "CloudWatch group found but no metric filters or alarms associated"
    fi
  else
    textWarn "No CloudWatch group found but no metric filters or alarms associated"
  fi
}

check314(){
  ID314="3.14"
  TITLE314="Ensure a log metric filter and alarm exist for VPC changes (Scored)"
  textTitle "$ID314" "$TITLE314" "SCORED" "LEVEL1"
  CLOUDWATCH_GROUP=$($AWSCLI cloudtrail describe-trails --profile $PROFILE --region $REGION --query 'trailList[*].CloudWatchLogsLogGroupArn' --output text | awk -F: '{ print $7 }')
  if [[ $CLOUDWATCH_GROUP ]];then
    METRICFILTER_SET=$($AWSCLI logs describe-metric-filters --log-group-name $CLOUDWATCH_GROUP --profile $PROFILE --region $REGION --query 'metricFilters' | grep -E 'CreateVpc.*DeleteVpc.*ModifyVpcAttribute.*AcceptVpcPeeringConnection.*CreateVpcPeeringConnection.*DeleteVpcPeeringConnection.*RejectVpcPeeringConnection.*AttachClassicLinkVpc.*DetachClassicLinkVpc.*DisableVpcClassicLink.*EnableVpcClassicLink')
    if [[ $METRICFILTER_SET ]];then
      textOK "CloudWatch group found with metric filters enabled"
    else
      textWarn "CloudWatch group found but no metric filters or alarms associated"
    fi
  else
    textWarn "No CloudWatch group found but no metric filters or alarms associated"
  fi
}

check315(){
  ID315="3.15"
  TITLE315="Ensure appropriate subscribers to each SNS topic (Not Scored)"
  textTitle "$ID315" "$TITLE315" "NOT_SCORED" "LEVEL1"
  CAN_SNS_LIST_SUBS=1
  for regx in $REGIONS; do
    TOPICS_LIST=$($AWSCLI sns list-topics --profile $PROFILE --region $regx --output text --query 'Topics[*].TopicArn')
    ntopics=$(echo $TOPICS_LIST | wc -w )
    if [[ $TOPICS_LIST && $CAN_SNS_LIST_SUBS -eq 1 ]];then
      textNotice "Region $regx has $ntopics topics" "$regx"
      for topic in $TOPICS_LIST; do
        TOPIC_SHORT=$(echo $topic | awk -F: '{ print $6 }')
        CHECK_TOPIC_LIST=$($AWSCLI sns list-subscriptions-by-topic --topic-arn $topic --profile $PROFILE --region $regx --query 'Subscriptions[*].{Endpoint:Endpoint,Protocol:Protocol}' --output text --max-items $MAXITEMS 2> /dev/null)
        if [[ $? -eq 255 ]]; then
          # Permission error
          export CAN_SNS_LIST_SUBS=0
          ntopics=$(echo $TOPICS_LIST | wc -w )
          textNotice "Region $regx / $ntopics Topics / Subscriptions NO_PERMISSION" "$regx"
          break;
        fi
        if [[ "Z" != "Z${CHECK_TOPIC_LIST}" ]]; then
          printf '%s\n' "$CHECK_TOPIC_LIST" | while IFS= read -r dest ; do
            textNotice "Region $regx / Topic $TOPIC_SHORT / Subscription $dest" "$regx"
          done
        else
          textWarn "Region $regx / Topic $TOPIC_SHORT / Subscription NONE NONE" "$regx"
        fi
      done
    elif [[ $CAN_SNS_LIST_SUBS -eq 0 ]]; then
      textNotice "Region $regx has $ntopics topics - unable to list subscribers" "$regx"
      # break
    else
      textOK "Region $regx has 0 topics" "$regx"
    fi
  done
}

check41(){
  ID41="4.1"
  TITLE41="Ensure no security groups allow ingress from 0.0.0.0/0 to port 22 (Scored)"
  textTitle "$ID41" "$TITLE41" "SCORED" "LEVEL1"
  for regx in $REGIONS; do
    SG_LIST=$($AWSCLI ec2 describe-security-groups --filters "Name=ip-permission.to-port,Values=22" --query 'SecurityGroups[?length(IpPermissions[?ToPort==`22` && contains(IpRanges[].CidrIp, `0.0.0.0/0`)]) > `0`].{GroupId:GroupId}' --profile $PROFILE --region $regx --output text)
    if [[ $SG_LIST ]];then
      for SG in $SG_LIST;do
        textWarn "Found Security Group: $SG open to 0.0.0.0/0 in Region $regx" "$regx"
      done
    else
      textOK "No Security Groups found in $regx with port 22 TCP open to 0.0.0.0/0" "$regx"
    fi
  done
}

check42(){
  ID42="4.2"
  TITLE42="Ensure no security groups allow ingress from 0.0.0.0/0 to port 3389 (Scored)"
  textTitle "$ID42" "$TITLE42" "SCORED" "LEVEL1"
  for regx in $REGIONS; do
    SG_LIST=$($AWSCLI ec2 describe-security-groups --filters "Name=ip-permission.to-port,Values=3389" --query 'SecurityGroups[?length(IpPermissions[?ToPort==`3389` && contains(IpRanges[].CidrIp, `0.0.0.0/0`)]) > `0`].{GroupName: GroupName}' --profile $PROFILE --region $regx --output text)
    if [[ $SG_LIST ]];then
      for SG in $SG_LIST;do
        textWarn "Found Security Group: $SG open to 0.0.0.0/0 in Region $regx" "$regx"
      done
    else
      textOK "No Security Groups found in $regx with port 3389 TCP open to 0.0.0.0/0" "$regx"
    fi
  done
}

check43(){
  ID43="4.3"
  TITLE43="Ensure VPC Flow Logging is Enabled in all VPCs (Scored)"
  textTitle "$ID43" "$TITLE43" "SCORED" "LEVEL2"
  for regx in $REGIONS; do
    CHECK_FL=$($AWSCLI ec2 describe-flow-logs --profile $PROFILE --region $regx --query 'FlowLogs[?FlowLogStatus==`ACTIVE`].LogGroupName' --output text)
    if [[ $CHECK_FL ]];then
      for FL in $CHECK_FL;do
        textOK "VPCFlowLog is enabled for LogGroupName: $FL in Region $regx" "$regx"
      done
    else
      textWarn "No VPCFlowLog has been found in Region $regx" "$regx"
    fi
  done
}

check44(){
  ID44="4.4"
  TITLE44="Ensure the default security group of every VPC restricts all traffic (Scored)"
  textTitle "$ID44" "$TITLE44" "SCORED" "LEVEL2"
  for regx in $REGIONS; do
    CHECK_SGDEFAULT=$($AWSCLI ec2 describe-security-groups --profile $PROFILE --region $regx --filters Name=group-name,Values='default' --query 'SecurityGroups[*].{IpPermissions:IpPermissions,IpPermissionsEgress:IpPermissionsEgress,GroupId:GroupId}' --output text |grep 0.0.0.0)
    if [[ $CHECK_SGDEFAULT ]];then
      textWarn "Default Security Groups found that allow 0.0.0.0 IN or OUT traffic in Region $regx" "$regx"
    else
      textOK "No Default Security Groups open to 0.0.0.0 found in Region $regx" "$regx"
    fi
  done
}

check45(){
  #set -xe
  ID45="4.5"
  TITLE45="Ensure routing tables for VPC peering are \"least access\" (Not Scored)"
  textTitle "$ID45" "$TITLE45" "NOT_SCORED" "LEVEL2"
  textNotice "Looking for VPC peering in all regions...  "
  for regx in $REGIONS; do
    LIST_OF_VPCS_PEERING_CONNECTIONS=$($AWSCLI ec2 describe-vpc-peering-connections --output text --profile $PROFILE --region $regx --query 'VpcPeeringConnections[*].VpcPeeringConnectionId')
    if [[ $LIST_OF_VPCS_PEERING_CONNECTIONS ]];then
      textNotice "$regx: $LIST_OF_VPCS_PEERING_CONNECTIONS - review routing tables" "$regx"
      #LIST_OF_VPCS=$($AWSCLI ec2 describe-vpcs --profile $PROFILE --region $regx --query 'Vpcs[*].VpcId' --output text)
      #aws ec2 describe-route-tables --filter "Name=vpc-id,Values=vpc-0213e864" --query "RouteTables[*].{RouteTableId:RouteTableId, VpcId:VpcId, Routes:Routes, AssociatedSubnets:Associations[*].SubnetId}" --profile $PROFILE --region $regx
      # for vpc in $LIST_OF_VPCS; do
      #   VPCS_WITH_PEERING=$($AWSCLI ec2 describe-route-tables --filter "Name=vpc-id,Values=$vpc" --profile $PROFILE --region $regx --query "RouteTables[*].{RouteTableId:RouteTableId, VpcId:VpcId, Routes:Routes, AssociatedSubnets:Associations[*].SubnetId}" |grep GatewayId|grep pcx-)
      # done
      #echo $VPCS_WITH_PEERING
    else
      textOK "$regx: No VPC peering found" "$regx"
    fi
  done
}

extra71(){
  # set -x
  ID71="7.1"
  TITLE71="Ensure users with AdministratorAccess policy have MFA tokens enabled (Not Scored) (Not part of CIS benchmark)"
  textTitle "$ID71" "$TITLE71" "NOT_SCORED" "EXTRA"

  ADMIN_GROUPS=''
  AWS_GROUPS=$($AWSCLI --profile $PROFILE iam list-groups --output text --query 'Groups[].GroupName')
  for grp in $AWS_GROUPS; do
    # aws --profile onlinetraining iam list-attached-group-policies --group-name Administrators --query 'AttachedPolicies[].PolicyArn' | grep 'arn:aws:iam::aws:policy/AdministratorAccess'
    # list-attached-group-policies
    CHECK_ADMIN_GROUP=$($AWSCLI --profile $PROFILE iam list-attached-group-policies --group-name $grp --output json --query 'AttachedPolicies[].PolicyArn' | grep  'arn:aws:iam::aws:policy/AdministratorAccess')
    if [[ $CHECK_ADMIN_GROUP ]]; then
      ADMIN_GROUPS="$ADMIN_GROUPS $grp"
      textNotice "$grp group provides administrative access"
      ADMIN_USERS=$($AWSCLI --profile $PROFILE iam get-group --group-name $grp --output json --query 'Users[].UserName' | grep '"' | cut -d'"' -f2 )
      for auser in $ADMIN_USERS; do
        # users in group are Administrators
        # users
          # check for user MFA device in credential report
        USER_MFA_ENABLED=$( cat $TEMP_REPORT_FILE | grep "^$auser," | cut -d',' -f8)
        if [[ "true" == $USER_MFA_ENABLED ]]; then
          textOK "$auser / MFA Enabled / admin via group $grp"
        else
          textWarn "$auser / MFA DISABLED / admin via group $grp"
        fi
      done
    else
      textNotice "$grp group provides non-administrative access"
    fi
  done
  # set +x
}

extra72(){
  #set -x
  ID72="7.2"
  TITLE72="Ensure there are no EBS Snapshots set as Public (Not Scored) (Not part of CIS benchmark)"
  textTitle "$ID72" "$TITLE72" "NOT_SCORED" "EXTRA"
  textNotice "Looking for EBS Snapshots in all regions...  "
  for regx in $REGIONS; do
    LIST_OF_EBS_SNAPSHOTS=$($AWSCLI ec2 describe-snapshots --profile $PROFILE --region $regx --owner-ids $ACCOUNT_NUM --output text --query 'Snapshots[*].{ID:SnapshotId}' --max-items $MAXITEMS | grep -v None 2> /dev/null)
    for snapshot in $LIST_OF_EBS_SNAPSHOTS; do
      SNAPSHOT_IS_PUBLIC=$($AWSCLI ec2 describe-snapshot-attribute --profile $PROFILE --region $regx --output text --snapshot-id $snapshot --attribute createVolumePermission --query "CreateVolumePermissions[?Group=='all']")
      if [[ $SNAPSHOT_IS_PUBLIC ]];then
        textWarn "$regx: $snapshot is currently Public!" "$regx"
      else
        textOK "$regx: $snapshot is not Public" "$regx"
      fi
    done
  done

}

extra73(){
  #set -x
  ID73="7.3"
  TITLE73="Ensure there are no S3 buckets open to the Everyone or Any AWS user (Not Scored) (Not part of CIS benchmark)"
  textTitle "$ID73" "$TITLE73" "NOT_SCORED" "EXTRA"
  textNotice "Looking for open S3 Buckets (ACLs and Policies) in all regions...  "
  ALL_BUCKETS_LIST=$($AWSCLI s3api list-buckets --query 'Buckets[*].{Name:Name}' --profile $PROFILE --region $REGION --output text)
  for bucket in $ALL_BUCKETS_LIST; do
    BUCKET_LOCATION=$($AWSCLI s3api get-bucket-location --bucket $bucket --profile $PROFILE --region $REGION --output text)
    if [[ "None" == $BUCKET_LOCATION ]]; then
      BUCKET_LOCATION="us-east-1"
    fi
    if [[ "EU" == $BUCKET_LOCATION ]]; then
      BUCKET_LOCATION="eu-west-1"
    fi
    # check if AllUsers is in the ACL as Grantee
    CHECK_BUCKET_ALLUSERS_ACL=$($AWSCLI s3api get-bucket-acl --profile $PROFILE --region $BUCKET_LOCATION --bucket $bucket --query "Grants[?Grantee.URI == 'http://acs.amazonaws.com/groups/global/AllUsers']" --output text |grep -v GRANTEE)
    CHECK_BUCKET_ALLUSERS_ACL_SINGLE_LINE=$(echo -ne $CHECK_BUCKET_ALLUSERS_ACL)
    # check if AuthenticatedUsers is in the ACL as Grantee, they will have access with sigened URL only
    CHECK_BUCKET_AUTHUSERS_ACL=$($AWSCLI s3api get-bucket-acl --profile $PROFILE --region $BUCKET_LOCATION --bucket $bucket --query "Grants[?Grantee.URI == 'http://acs.amazonaws.com/groups/global/AuthenticatedUsers']" --output text |grep -v GRANTEE)
    CHECK_BUCKET_AUTHUSERS_ACL_SINGLE_LINE=$(echo -ne $CHECK_BUCKET_AUTHUSERS_ACL)
    # to prevent error NoSuchBucketPolicy first clean the output controlling stderr
    TEMP_POLICY_FILE=$(mktemp -t prowler-${ACCOUNT_NUM}-${bucket}.policy.XXXXXXXXXX)
    $AWSCLI s3api get-bucket-policy --profile $PROFILE --region $BUCKET_LOCATION --bucket $bucket --output text --query Policy > $TEMP_POLICY_FILE 2> /dev/null
    # check if the S3 policy has Principal as *
    CHECK_BUCKET_ALLUSERS_POLICY=$(cat $TEMP_POLICY_FILE | sed -e 's/[{}]/''/g' | awk -v k="text" '{n=split($0,a,","); for (i=1; i<=n; i++) print a[i]}'|awk '/Principal/ && !skip { print } { skip = /Deny/} '|grep ^\"Principal|grep \*)
    if [[ $CHECK_BUCKET_ALLUSERS_ACL || $CHECK_BUCKET_AUTHUSERS_ACL || $CHECK_BUCKET_ALLUSERS_POLICY ]];then
      if [[ $CHECK_BUCKET_ALLUSERS_ACL ]];then
        textWarn "$BUCKET_LOCATION: $bucket bucket is open to the Internet (Everyone) with permissions: $CHECK_BUCKET_ALLUSERS_ACL_SINGLE_LINE" "$regx"
      fi
      if [[ $CHECK_BUCKET_AUTHUSERS_ACL ]];then
        textWarn "$BUCKET_LOCATION: $bucket bucket is open to Authenticated users (Any AWS user) with permissions: $CHECK_BUCKET_AUTHUSERS_ACL_SINGLE_LINE" "$regx"
      fi
      if [[ $CHECK_BUCKET_ALLUSERS_POLICY ]];then
        textWarn "$BUCKET_LOCATION: $bucket bucket policy \"may\" allow Anonymous users to perform actions (Principal: \"*\")" "$regx"
      fi
    else
      textOK "$BUCKET_LOCATION: $bucket bucket is not open" "$regx"
    fi
    rm -fr $TEMP_POLICY_FILE
  done
}


callCheck(){
  if [[ $CHECKNUMBER ]];then
    case "$CHECKNUMBER" in
      check11 ) check11;;
      check12 ) check12;;
      check13 ) check13;;
      check14 ) check14;;
      check15 ) check15;;
      check16 ) check16;;
      check17 ) check17;;
      check18 ) check18;;
      check19 ) check19;;
      check110 ) check110;;
      check111 ) check111;;
      check112 ) check112;;
      check113 ) check113;;
      check114 ) check114;;
      check115 ) check115;;
      check116 ) check116;;
      check117 ) check117;;
      check118 ) check118;;
      check119 ) check119;;
      check120 ) check120;;
      check121 ) check121;;
      check122 ) check122;;
      check123 ) check123;;
      check124 ) check124;;
      check21 ) check21;;
      check22 ) check22;;
      check23 ) check23;;
      check24 ) check24;;
      check25 ) check25;;
      check26 ) check26;;
      check27 ) check27;;
      check28 ) check28;;
      check31 ) check31;;
      check32 ) check32;;
      check33 ) check33;;
      check34 ) check34;;
      check35 ) check35;;
      check36 ) check36;;
      check37 ) check37;;
      check38 ) check38;;
      check39 ) check39;;
      check310 ) check310;;
      check311 ) check311;;
      check312 ) check312;;
      check313 ) check313;;
      check314 ) check314;;
      check315 ) check315;;
      check41 ) check41;;
      check42 ) check42;;
      check43 ) check43;;
      check44 ) check44;;
      check45 ) check45;;
      extra71 ) extra71;;
      extra72 ) extra72;;
      extra73 ) extra73;;
      ## Groups of Checks
      check1 )
        check11;check12;check13;check14;check15;check16;check17;check18;
        check19;check110;check111;check112;check113;check114;check115;
        check116;check117;check118;check119;check120;check121;check122;
        check123;check124;
        ;;
      check2 )
        check21;check22;check23;check24;check25;check26;check27;check28
        ;;
      check3 )
        check31;check32;check33;check34;check35;check36;check37;check38;
        check39;check310;check311;check312;check313;check314;check315
        ;;
      check4 )
        check41;check42;check43;check44;check45
        ;;
      level1 )
        check11;check12;check13;check14;check15;check16;check17;check18;
        check19;check110;check111;check112;check113;check115;check116;check117;
        check118;check119;check120;check122;check123;check124;check21;check23;
        check24;check25;check26;check31;check32;check33;check34;check35;
        check38;check312;check313;check314;check315;check41;check42
        ;;
      level2 )
        check11;check12;check13;check14;check15;check16;check17;check18;
        check19;check110;check111;check112;check113;check114;check115;check116;
        check117;check118;check119;check120;check121;check122;check123;check124;
        check21;check22;check23;check24;check25;check26;check27;check28;check31;
        check32;check33;check34;check35;check36;check37;check38;check39;
        check310;check311;check312;check313;check314;check315;check41;check42;
        check43;check44;check45
        ;;
      extras )
        extra71;extra72;extra73
        ;;
      * )
        textWarn "ERROR! Use a valid check name (i.e. check41 or extra71)\n";
    esac
    cleanTemp
    exit
  fi
}


### All functions defined above ... run the workflow

if [[ $MODE != "csv" ]]; then
<<<<<<< HEAD
  prowlerBanner
  printCurrentDate
  infoReferenceLong
=======
  prowlerBanner  
>>>>>>> 436ea15d
  printColorsCode
fi
getWhoami
genCredReport
saveReport


callCheck

TITLE1="Identity and Access Management ****************************************"
textTitle "1" "$TITLE1" "NOT_SCORED" "SUPPORT"
check11
check12
check13
check14
check15
check16
check17
check18
check19
check110
check111
check112
check113
check114
check115
check116
check117
check118
check119
check120
check121
check122
check123
check124

TITLE2="Logging ***************************************************************"
textTitle "2" "$TITLE2" "NOT_SCORED" "SUPPORT"
check21
check22
check23
check24
check25
check26
check27
check28

TITLE3="Monitoring ************************************************************"
textTitle "3" "$TITLE3" "NOT_SCORED" "SUPPORT"
# 3 Monitoring check commands / Mostly covered by SecurityMonkey
check31
check32
check33
check34
check35
check36
check37
check38
check39
check310
check311
check312
check313
check314
check315

TITLE4="Networking ************************************************************"
textTitle "4" "$TITLE4" "NOT_SCORED" "SUPPORT"
check41
check42
check43
check44
check45

TITLE7="Extras ************************************************************"
textTitle "7" "$TITLE7" "NOT_SCORED" "SUPPORT"
extra71
extra72
extra73

cleanTemp<|MERGE_RESOLUTION|>--- conflicted
+++ resolved
@@ -1570,13 +1570,8 @@
 ### All functions defined above ... run the workflow
 
 if [[ $MODE != "csv" ]]; then
-<<<<<<< HEAD
   prowlerBanner
-  printCurrentDate
-  infoReferenceLong
-=======
-  prowlerBanner  
->>>>>>> 436ea15d
+  printCurrentDate 
   printColorsCode
 fi
 getWhoami
